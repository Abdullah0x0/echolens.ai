# Core dependencies
Flask==2.0.1
Flask-Cors==3.0.10
werkzeug==2.0.3
python-dotenv==0.21.0
pymongo==4.6.1

# AI & Machine Learning
google-generativeai>=0.5.0
tensorflow==2.13.0
tensorflow-hub==0.14.0

# Audio processing
numpy==1.24.3
scipy==1.10.1
sounddevice==0.4.6
SpeechRecognition==3.10.0
pyroomacoustics==0.6.0

# Optional dependencies for computer vision 
# Uncomment if needed for visual processing
opencv-python==4.7.0.72
Pillow==9.4.0
<<<<<<< HEAD
pymongo==4.11.3
=======
deepface==0.0.79
>>>>>>> 26fd7189

# Optional hardware dependencies
# Uncomment as needed for specific hardware integrations
# RPi.GPIO==0.7.1  # For Raspberry Pi GPIO
# adafruit-circuitpython-servokit==1.3.10  # For servo control
# rpi_ws281x==4.3.4  # For LED control

# Development & testing
pytest==7.4.0
pytest-flask==1.2.0

# Frontend dependencies are managed via package.json in the frontend directory <|MERGE_RESOLUTION|>--- conflicted
+++ resolved
@@ -21,11 +21,7 @@
 # Uncomment if needed for visual processing
 opencv-python==4.7.0.72
 Pillow==9.4.0
-<<<<<<< HEAD
-pymongo==4.11.3
-=======
 deepface==0.0.79
->>>>>>> 26fd7189
 
 # Optional hardware dependencies
 # Uncomment as needed for specific hardware integrations
